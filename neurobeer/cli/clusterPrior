#!/usr/bin/env python
""" clusterPrior

Python command line interface for automated tractography clustering
and evaluation from previously clustered data

"""

def get_parser():
    """
    Argument Parser
    """
    from argparse import ArgumentParser, RawTextHelpFormatter

    parser = ArgumentParser(description='Tractography clustering based on clustered data',
                                             formatter_class=RawTextHelpFormatter)

    # Version option
    parser.add_argument('--version', action='version',
                                      version='0.1.3')

    # Required arguments
    g_req = parser.add_argument_group('required arguments')
    g_req.add_argument('--indir', action='store', required=True,
                                          help='the directory with input data')
    g_req.add_argument('--outdir', action='store', required=True,
                                          help='the directory where output files should be stored')
    g_req.add_argument('--subjid', action='store', required=True,
                                      help='subject id to compute')
    g_req.add_argument('--bundle', action='store', required=True,
                                      help='tractography bundle to perform clustering on')
    g_req.add_argument('--prior', action='store', required=True,
                                     help='directory where prior data is stored')

    # Optional arguments
    g_opt = parser.add_argument_group('control arguments')
    g_opt.add_argument('-a', action='store', nargs='+', metavar='data',
                                      default=[], help='add scalar data to be used')
    g_opt.add_argument('-w', action='store', nargs='+', metavar='wgt',
                                      default=[], help='provide weighting on data f"""or clustering, ')
    g_opt.add_argument('-sig', action='store', type=float, metavar='sigma',
                                      default=1.0, help='sigma to be used in clustering algorithm')
    g_opt.add_argument('-sall', '--saveAll', action='store_true',
                                      default=False, help='save all similarity matrices')
    g_opt.add_argument('-swt', '--saveWeight', action='store_true',
                                      default=False, help='save weighted similarity matrix')
    g_opt.add_argument('-v', '--verbose', action='count', default=0,
                                      help='verbosity of tool')

    # Performance arguments
    g_prfm = parser.add_argument_group('performance arguments')
    g_prfm.add_argument('-j', action='store', type=int, metavar='nproc',
                                         default=1, help='number of threads')

    return parser

def main():
    """
    Entry point of code
    """
    import os, sys, imp
    sys.path.append(imp.find_module('neurobeer/tractography')[1])
    import cluster, fibers, prior, stats, tractio
    import numpy as np

    # Run parser
    opts = get_parser().parse_args()

    # Read input polydata
    indir = os.path.abspath(os.path.join(opts.indir + '/' + opts.subjid))
    outdir = os.path.abspath(os.path.join(opts.outdir + '/' + opts.subjid))

    ptree, ptemp = prior.load(opts.prior)
    pts_per_fiber = ptree.pts_per_fiber
    del ptree, ptemp

    bundleVTK = os.path.join(indir + '/' + opts.bundle)
    bundlePolydata = tractio.readVTK(bundleVTK, opts.verbose)
    fiberData = fibers.FiberTree()
    fiberData.convertFromVTK(bundlePolydata, pts_per_fiber, opts.verbose)
    del bundleVTK

    # Handling scalar data
    scalarDataList = []
    scalarWeightList = []
    scalarTypeList = []
    if opts.a is not None:
        scalarFileList = opts.a
        for DataIdx in scalarFileList:
            path = os.path.join(indir + '/' + str(DataIdx))
            name = path.split('.', -1)[-2]
            name = name.split('/', -1)[-1]
            data = name + 'Data'
            typevar = name + 'Type'
            exec('%s, %s = tractio.readScalar("%s", opts.verbose)' % (data, typevar, path))
            exec('scalarDataList.append(%s)' % (data))
            exec('scalarTypeList.append(%s)' % (typevar))

    if opts.w is not None:
        for val in opts.w:
            scalarWeightList.append(float(val))

    for i in range(len(scalarTypeList)):
        fiberData.addScalar(bundlePolydata, scalarDataList[i], scalarTypeList[i],
                                         fiberData.pts_per_fiber)

    # Perform clustering on provided bundle
    outputPolydata, clusterIdx, fiberData, rejIdx = cluster.spectralPriorCluster(
                                    fiberData, opts.prior, scalarDataList=scalarDataList,
                                    scalarWeightList=scalarWeightList, scalarTypeList=scalarTypeList,
                                    sigma=opts.sig, saveWSimilarity=opts.saveWeight,
                                    saveAllSimilarity=opts.saveAll, dirpath=outdir, verbose=opts.verbose,
                                    no_of_jobs=opts.j)
    del bundlePolydata, opts.prior, scalarWeightList, scalarDataList

    LArray = fibers.calcFiberLength(fiberData, rejIdx)
    DArray = fibers.calcEndPointSep(fiberData, rejIdx)
    fibers.addLDRatio(DArray, LArray, outputPolydata)
    bundleName = opts.bundle[:-4] + '_Clustered.vtk'
    bundledir = os.path.join(outdir, bundleName)
    tractio.writeVTK(outputPolydata, bundledir, opts.verbose)
    del LArray, DArray

    clusterData = fiberData.getFibers(range(fiberData.no_of_fibers), rejIdx)
    clusterData = fibers.convertFromTuple(clusterData)
    clusterData.copyScalar(fiberData, scalarTypeList, fidxes=[], rejIdx=rejIdx)

    # NOT USED - SUPPOSE TO EXTRACT STATS FOR COMBINED
    # NEEDS TO BE FIXED FOR USE (IF WANTED/NEEDED)
    # for Type in scalarTypeList:
    #    stats.plotStats(fiberData, Type, dirpath=os.path.join(outdir + '/stats/stats_Clustered'))

    # Extract individual clusters
    for label in np.unique(clusterIdx):
        idxes = np.where(clusterIdx == label)[0]
        bundle = clusterData.getFibers(idxes)
        bundle = fibers.convertFromTuple(bundle)
        polyData = bundle.convertToVTK()
        LArray = fibers.calcFiberLength(clusterData, idxes)
        LMean, LStd, fiberCount = stats.calcGeoStats(LArray)
<<<<<<< HEAD
        stats.writeGeoCSV(LMean, LStd, fiberCount, dirpath=outdir)
=======
        stats.writeGeoCSV(label, LMean, LStd, fiberCount, dirpath=outdir)
>>>>>>> 56696f76
        statsSuffix = 'stats/stats_%i' % label
        statsdir = os.path.join(outdir + '/' + statsSuffix)

        for Type in scalarTypeList:
            polyData = cluster.addScalarToVTK(polyData, clusterData, Type, idxes)
            stats.plotStats(clusterData, Type, idxes, dirpath=statsdir)
            stats.writeCSV(label, clusterData, Type, idxes, dirpath=outdir)

        bundleSuffix = '_Cluster%i.vtk' % label
        bundleName = opts.bundle[:-4] + bundleSuffix
        bundledir = os.path.join(outdir + '/' + bundleName)
        tractio.writeVTK(polyData, bundledir, opts.verbose)


if __name__ == '__main__':
    main()<|MERGE_RESOLUTION|>--- conflicted
+++ resolved
@@ -138,11 +138,7 @@
         polyData = bundle.convertToVTK()
         LArray = fibers.calcFiberLength(clusterData, idxes)
         LMean, LStd, fiberCount = stats.calcGeoStats(LArray)
-<<<<<<< HEAD
-        stats.writeGeoCSV(LMean, LStd, fiberCount, dirpath=outdir)
-=======
         stats.writeGeoCSV(label, LMean, LStd, fiberCount, dirpath=outdir)
->>>>>>> 56696f76
         statsSuffix = 'stats/stats_%i' % label
         statsdir = os.path.join(outdir + '/' + statsSuffix)
 
