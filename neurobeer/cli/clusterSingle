--- conflicted
+++ resolved
@@ -134,17 +134,11 @@
         bundle = clusterData.getFibers(idxes)
         bundle = fibers.convertFromTuple(bundle)
         polyData = bundle.convertToVTK()
-<<<<<<< HEAD
-        LArray = fibers.calcFiberLength(clusterData, idxes)
-        LMean, LStd, fiberCount = stats.calcGeoStats(LArray)
-        stats.writeGeoCSV(LMean, LStd, fiberCount, dirpath=outdir)
-=======
 
         # Stats
         LArray = fibers.calcFiberLength(bundle)
         LMean, LStd, fiberCount = stats.calcGeoStats(LArray)
         stats.writeGeoCSV(label, LMean, LStd, fiberCount, dirpath=outdir)
->>>>>>> 56696f76
         statsSuffix = 'stats/stats_%i' % label
         statsdir = os.path.join(outdir + '/' + statsSuffix)
 
